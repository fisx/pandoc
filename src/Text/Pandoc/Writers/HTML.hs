{-# LANGUAGE CPP                 #-}
{-# LANGUAGE LambdaCase          #-}
{-# LANGUAGE MultiWayIf          #-}
{-# LANGUAGE NoImplicitPrelude   #-}
{-# LANGUAGE OverloadedStrings   #-}
{-# LANGUAGE ScopedTypeVariables #-}
{-# LANGUAGE ViewPatterns        #-}
{- |
   Module      : Text.Pandoc.Writers.HTML
   Copyright   : Copyright (C) 2006-2019 John MacFarlane
   License     : GNU GPL, version 2 or above

   Maintainer  : John MacFarlane <jgm@berkeley.edu>
   Stability   : alpha
   Portability : portable

Conversion of 'Pandoc' documents to HTML.
-}
module Text.Pandoc.Writers.HTML (
  writeHtml4,
  writeHtml4String,
  writeHtml5,
  writeHtml5String,
  writeHtmlStringForEPUB,
  writeS5,
  writeSlidy,
  writeSlideous,
  writeDZSlides,
  writeRevealJs,
  tagWithAttributes
  ) where
import Control.Monad.State.Strict
import Data.Char (ord)
import Data.List (intercalate, intersperse, partition, delete)
import Data.Maybe (fromMaybe, isJust, isNothing, mapMaybe)
import qualified Data.Set as Set
import Data.Text (Text)
import qualified Data.Text as T
import qualified Data.Text.Lazy as TL
import Network.HTTP (urlEncode)
import Network.URI (URI (..), parseURIReference)
import Numeric (showHex)
import Text.DocLayout (render, literal)
import Prelude
import Text.Blaze.Internal (MarkupM (Empty), customLeaf, customParent)
import Text.DocTemplates (FromContext (lookupContext))
#if MIN_VERSION_blaze_markup(0,6,3)
#else
import Text.Blaze.Internal (preEscapedString, preEscapedText)
#endif
import Text.Blaze.Html hiding (contents)
import Text.DocTemplates (Context (..))
import Text.Pandoc.Definition
import Text.Pandoc.Highlighting (formatHtmlBlock, formatHtmlInline, highlight,
                                 styleToCss)
import Text.Pandoc.ImageSize
import Text.Pandoc.Options
import Text.Pandoc.Shared
import Text.Pandoc.Slides
import Text.Pandoc.Templates (renderTemplate)
import Text.Pandoc.Walk
import Text.Pandoc.Writers.Math
import Text.Pandoc.Writers.Shared
import Text.Pandoc.XML (escapeStringForXML, fromEntities, toEntities)
#if MIN_VERSION_blaze_markup(0,6,3)
#else
import Text.Blaze.Internal (preEscapedString, preEscapedText)
#endif
#if MIN_VERSION_blaze_html(0,5,1)
import qualified Text.Blaze.XHtml5 as H5
import qualified Text.Blaze.XHtml5.Attributes as A5
#else
import qualified Text.Blaze.Html5 as H5
import qualified Text.Blaze.Html5.Attributes as A5
#endif
import Control.Monad.Except (throwError)
import System.FilePath (takeBaseName)
import Text.Blaze.Html.Renderer.Text (renderHtml)
import qualified Text.Blaze.XHtml1.Transitional as H
import qualified Text.Blaze.XHtml1.Transitional.Attributes as A
import Text.Pandoc.Class (PandocMonad, report, runPure)
import Text.Pandoc.Error
import Text.Pandoc.Logging
import Text.Pandoc.MIME (mediaCategory)
import Text.TeXMath
import Text.XML.Light (elChildren, unode, unqual)
import qualified Text.XML.Light as XML
import Text.XML.Light.Output

data WriterState = WriterState
    { stNotes        :: [Html]  -- ^ List of notes
    , stMath         :: Bool    -- ^ Math is used in document
    , stQuotes       :: Bool    -- ^ <q> tag is used
    , stHighlighting :: Bool    -- ^ Syntax highlighting is used
    , stHtml5        :: Bool    -- ^ Use HTML5
    , stEPUBVersion  :: Maybe EPUBVersion -- ^ EPUB version if for epub
    , stSlideVariant :: HTMLSlideVariant
    , stSlideLevel   :: Int     -- ^ Slide level
    , stCodeBlockNum :: Int     -- ^ Number of code block
    }

defaultWriterState :: WriterState
defaultWriterState = WriterState {stNotes= [], stMath = False, stQuotes = False,
                                  stHighlighting = False,
                                  stHtml5 = False,
                                  stEPUBVersion = Nothing,
                                  stSlideVariant = NoSlides,
                                  stSlideLevel = 1,
                                  stCodeBlockNum = 0}

-- Helpers to render HTML with the appropriate function.

strToHtml :: Text -> Html
strToHtml = strToHtml' . T.unpack
  where
    strToHtml' ('\'':xs) = preEscapedString "\'" `mappend` strToHtml' xs
    strToHtml' ('"' :xs) = preEscapedString "\"" `mappend` strToHtml' xs
    strToHtml' (x:xs) | needsVariationSelector x
                      = preEscapedString [x, '\xFE0E'] `mappend`
                        case xs of
                          ('\xFE0E':ys) -> strToHtml' ys
                          _             -> strToHtml' xs
    strToHtml' xs@(_:_) = case break (\c -> c == '\'' || c == '"' ||
                                       needsVariationSelector c) xs of
                            (_ ,[]) -> toHtml xs
                            (ys,zs) -> toHtml ys `mappend` strToHtml' zs
    strToHtml' [] = ""

-- See #5469: this prevents iOS from substituting emojis.
needsVariationSelector :: Char -> Bool
needsVariationSelector '↩' = True
needsVariationSelector '↔' = True
needsVariationSelector _   = False

-- | Hard linebreak.
nl :: WriterOptions -> Html
nl opts = if writerWrapText opts == WrapNone
             then mempty
             else preEscapedString "\n"

-- | Convert Pandoc document to Html 5 string.
writeHtml5String :: PandocMonad m => WriterOptions -> Pandoc -> m Text
writeHtml5String = writeHtmlString'
                      defaultWriterState{ stHtml5 = True }

-- | Convert Pandoc document to Html 5 structure.
writeHtml5 :: PandocMonad m => WriterOptions -> Pandoc -> m Html
writeHtml5 = writeHtml' defaultWriterState{ stHtml5 = True }

-- | Convert Pandoc document to Html 4 string.
writeHtml4String :: PandocMonad m => WriterOptions -> Pandoc -> m Text
writeHtml4String = writeHtmlString'
                      defaultWriterState{ stHtml5 = False }

-- | Convert Pandoc document to Html 4 structure.
writeHtml4 :: PandocMonad m => WriterOptions -> Pandoc -> m Html
writeHtml4 = writeHtml' defaultWriterState{ stHtml5 = False }

-- | Convert Pandoc document to Html appropriate for an epub version.
writeHtmlStringForEPUB :: PandocMonad m
                       => EPUBVersion -> WriterOptions -> Pandoc
                       -> m Text
writeHtmlStringForEPUB version o = writeHtmlString'
                      defaultWriterState{ stHtml5 = version == EPUB3,
                                          stEPUBVersion = Just version } o

-- | Convert Pandoc document to Reveal JS HTML slide show.
writeRevealJs :: PandocMonad m
              => WriterOptions -> Pandoc -> m Text
writeRevealJs = writeHtmlSlideShow' RevealJsSlides

-- | Convert Pandoc document to S5 HTML slide show.
writeS5 :: PandocMonad m
        => WriterOptions -> Pandoc -> m Text
writeS5 = writeHtmlSlideShow' S5Slides

-- | Convert Pandoc document to Slidy HTML slide show.
writeSlidy :: PandocMonad m
           => WriterOptions -> Pandoc -> m Text
writeSlidy = writeHtmlSlideShow' SlidySlides

-- | Convert Pandoc document to Slideous HTML slide show.
writeSlideous :: PandocMonad m
              => WriterOptions -> Pandoc -> m Text
writeSlideous = writeHtmlSlideShow' SlideousSlides

-- | Convert Pandoc document to DZSlides HTML slide show.
writeDZSlides :: PandocMonad m
              => WriterOptions -> Pandoc -> m Text
writeDZSlides = writeHtmlSlideShow' DZSlides

writeHtmlSlideShow' :: PandocMonad m
                    => HTMLSlideVariant -> WriterOptions -> Pandoc -> m Text
writeHtmlSlideShow' variant = writeHtmlString'
    defaultWriterState{ stSlideVariant = variant
                      , stHtml5 = case variant of
                                       RevealJsSlides -> True
                                       S5Slides       -> False
                                       SlidySlides    -> False
                                       DZSlides       -> True
                                       SlideousSlides -> False
                                       NoSlides       -> False
                      }

renderHtml' :: Html -> Text
renderHtml' = TL.toStrict . renderHtml

writeHtmlString' :: PandocMonad m
                 => WriterState -> WriterOptions -> Pandoc -> m Text
writeHtmlString' st opts d = do
  (body, context) <- evalStateT (pandocToHtml opts d) st
  (if writerPreferAscii opts
      then toEntities
      else id) <$>
    case writerTemplate opts of
       Nothing -> return $ renderHtml' body
       Just tpl -> do
         -- warn if empty lang
         when (isNothing (getField "lang" context :: Maybe Text)) $
           report NoLangSpecified
         -- check for empty pagetitle
         context' <-
            case getField "pagetitle" context of
                 Just (s :: Text) | not (T.null s) -> return context
                 _ -> do
                   let fallback = T.pack $
                         case lookupContext "sourcefile"
                                   (writerVariables opts) of
                           Nothing    -> "Untitled"
                           Just []    -> "Untitled"
                           Just (x:_) -> takeBaseName $ T.unpack x
                   report $ NoTitleElement fallback
                   return $ resetField "pagetitle" fallback context
         return $ render Nothing $ renderTemplate tpl
             (defField "body" (renderHtml' body) context')

writeHtml' :: PandocMonad m => WriterState -> WriterOptions -> Pandoc -> m Html
writeHtml' st opts d =
  case writerTemplate opts of
       Just _ -> preEscapedText <$> writeHtmlString' st opts d
       Nothing
         | writerPreferAscii opts
            -> preEscapedText <$> writeHtmlString' st opts d
         | otherwise -> do
            (body, _) <- evalStateT (pandocToHtml opts d) st
            return body

-- result is (title, authors, date, toc, body, new variables)
pandocToHtml :: PandocMonad m
             => WriterOptions
             -> Pandoc
             -> StateT WriterState m (Html, Context Text)
pandocToHtml opts (Pandoc meta blocks) = do
  let slideLevel = fromMaybe (getSlideLevel blocks) $ writerSlideLevel opts
  modify $ \st -> st{ stSlideLevel = slideLevel }
  metadata <- metaToContext opts
              (fmap (literal . renderHtml') . blockListToHtml opts)
              (fmap (literal . renderHtml') . inlineListToHtml opts)
              meta
  let stringifyHTML = escapeStringForXML . stringify
  let authsMeta = map stringifyHTML $ docAuthors meta
  let dateMeta  = stringifyHTML $ docDate meta
  slideVariant <- gets stSlideVariant
  let sects = makeSections (writerNumberSections opts) Nothing $
              if slideVariant == NoSlides
                 then blocks
                 else prepSlides slideLevel blocks
  toc <- if writerTableOfContents opts && slideVariant /= S5Slides
            then fmap renderHtml' <$> tableOfContents opts sects
            else return Nothing
  blocks' <- blockListToHtml opts sects
  st <- get
  notes <- footnoteSection opts (reverse (stNotes st))
  let thebody = blocks' >> notes
  let math = case writerHTMLMathMethod opts of
        MathJax url
          | slideVariant /= RevealJsSlides ->
          -- mathjax is handled via a special plugin in revealjs
            H.script ! A.src (toValue url)
                    ! A.type_ "text/javascript"
                    $ case slideVariant of
                            SlideousSlides ->
                              preEscapedString
                              "MathJax.Hub.Queue([\"Typeset\",MathJax.Hub]);"
                            _ -> mempty
        KaTeX url -> do
          H.script !
            A.src (toValue $ url <> "katex.min.js") $ mempty
          nl opts
          let katexFlushLeft =
                case lookupContext "classoption" metadata of
                  Just clsops | "fleqn" `elem` (clsops :: [Text]) -> "true"
                  _ -> "false"
          H.script $ text $ T.unlines [
              "document.addEventListener(\"DOMContentLoaded\", function () {"
            , " var mathElements = document.getElementsByClassName(\"math\");"
            , " for (var i = 0; i < mathElements.length; i++) {"
            , "  var texText = mathElements[i].firstChild;"
            , "  if (mathElements[i].tagName == \"SPAN\") {"
            , "   katex.render(texText.data, mathElements[i], {"
            , "    displayMode: mathElements[i].classList.contains('display'),"
            , "    throwOnError: false,"
            , "    fleqn: " <> katexFlushLeft
            , "   });"
            , "}}});"
            ]
          nl opts
          H.link ! A.rel "stylesheet" !
            A.href (toValue $ url <> "katex.min.css")

        _ -> case lookupContext "mathml-script"
                  (writerVariables opts) of
                    Just s | not (stHtml5 st) ->
                      H.script ! A.type_ "text/javascript"
                        $ preEscapedString
                          ("/*<![CDATA[*/\n" ++ T.unpack s ++
                          "/*]]>*/\n")
                          | otherwise -> mempty
                    Nothing -> mempty
  let context =   (if stHighlighting st
                      then case writerHighlightStyle opts of
                                Just sty -> defField "highlighting-css"
                                              (T.pack $ styleToCss sty)
                                Nothing  -> id
                      else id) $
                  (if stMath st
                      then defField "math" (renderHtml' math)
                      else id) $
                  (case writerHTMLMathMethod opts of
                        MathJax u -> defField "mathjax" True .
                                     defField "mathjaxurl"
                                       (T.takeWhile (/='?') u)
                        _         -> defField "mathjax" False) $
                  defField "quotes" (stQuotes st) $
                  -- for backwards compatibility we populate toc
                  -- with the contents of the toc, rather than a
                  -- boolean:
                  maybe id (defField "toc") toc $
                  maybe id (defField "table-of-contents") toc $
                  defField "author-meta" authsMeta $
                  maybe id (defField "date-meta")
                    (normalizeDate dateMeta) $
                  defField "pagetitle"
                      (stringifyHTML . docTitle $ meta) $
                  defField "idprefix" (writerIdentifierPrefix opts) $
                  -- these should maybe be set in pandoc.hs
                  defField "slidy-url"
                    ("https://www.w3.org/Talks/Tools/Slidy2" :: Text) $
                  defField "slideous-url" ("slideous" :: Text) $
                  defField "revealjs-url" ("reveal.js" :: Text) $
                  defField "s5-url" ("s5/default" :: Text) $
                  defField "html5" (stHtml5 st)
                  metadata
  return (thebody, context)

-- | Like Text.XHtml's identifier, but adds the writerIdentifierPrefix
prefixedId :: WriterOptions -> Text -> Attribute
prefixedId opts s =
  case s of
    "" -> mempty
    _  -> A.id $ toValue $ writerIdentifierPrefix opts <> s

toList :: PandocMonad m
       => (Html -> Html)
       -> WriterOptions
       -> [Html]
       -> StateT WriterState m Html
toList listop opts items = do
    slideVariant <- gets stSlideVariant
    return $
      if writerIncremental opts
         then if slideVariant /= RevealJsSlides
                 then  listop (mconcat items) ! A.class_ "incremental"
                 else listop $ mconcat $ map (! A.class_ "fragment") items
         else listop $ mconcat items

unordList :: PandocMonad m
          => WriterOptions -> [Html] -> StateT WriterState m Html
unordList opts = toList H.ul opts . toListItems opts

ordList :: PandocMonad m
        => WriterOptions -> [Html] -> StateT WriterState m Html
ordList opts = toList H.ol opts . toListItems opts

defList :: PandocMonad m
        => WriterOptions -> [Html] -> StateT WriterState m Html
defList opts items = toList H.dl opts (items ++ [nl opts])

listItemToHtml :: PandocMonad m
               => WriterOptions -> [Block] -> StateT WriterState m Html
listItemToHtml opts bls
  | Plain (Str "☐":Space:is) : bs <- bls = taskListItem False id  is bs
  | Plain (Str "☒":Space:is) : bs <- bls = taskListItem True  id  is bs
  | Para  (Str "☐":Space:is) : bs <- bls = taskListItem False H.p is bs
  | Para  (Str "☒":Space:is) : bs <- bls = taskListItem True  H.p is bs
  | otherwise = blockListToHtml opts bls
  where
    taskListItem checked constr is bs = do
      let checkbox  = if checked
                      then checkbox' ! A.checked ""
                      else checkbox'
          checkbox' = H.input ! A.type_ "checkbox" ! A.disabled "" >> nl opts
      isContents <- inlineListToHtml opts is
      bsContents <- blockListToHtml opts bs
      return $ constr (checkbox >> isContents) >> bsContents

-- | Construct table of contents from list of elements.
tableOfContents :: PandocMonad m => WriterOptions -> [Block]
                -> StateT WriterState m (Maybe Html)
tableOfContents _ [] = return Nothing
tableOfContents opts sects = do
  -- in reveal.js, we need #/apples, not #apples:
  slideVariant <- gets stSlideVariant
  let opts' = case slideVariant of
                RevealJsSlides ->
                  opts{ writerIdentifierPrefix =
                          "/" <> writerIdentifierPrefix opts }
                _ -> opts
  case toTableOfContents opts sects of
    bl@(BulletList (_:_)) -> Just <$> blockToHtml opts' bl
    _                     -> return Nothing

-- | Convert list of Note blocks to a footnote <div>.
-- Assumes notes are sorted.
footnoteSection :: PandocMonad m
                => WriterOptions -> [Html] -> StateT WriterState m Html
footnoteSection opts notes = do
  html5 <- gets stHtml5
  slideVariant <- gets stSlideVariant
  let hrtag = if html5 then H5.hr else H.hr
  epubVersion <- gets stEPUBVersion
  let container x
        | html5
        , epubVersion == Just EPUB3
                = H5.section ! A.class_ "footnotes"
                             ! customAttribute "epub:type" "footnotes" $ x
        | html5 = H5.section ! A.class_ "footnotes"
                             ! customAttribute "role" "doc-endnotes"
                             $ x
        | slideVariant /= NoSlides = H.div ! A.class_ "footnotes slide" $ x
        | otherwise = H.div ! A.class_ "footnotes" $ x
  return $
    if null notes
       then mempty
       else nl opts >> container (nl opts >> hrtag >> nl opts >>
              H.ol (mconcat notes >> nl opts) >> nl opts)

-- | Parse a mailto link; return Just (name, domain) or Nothing.
parseMailto :: Text -> Maybe (Text, Text)
parseMailto s =
  case T.break (==':') s of
       (xs,T.uncons -> Just (':',addr)) | T.toLower xs == "mailto" -> do
         let (name', rest) = T.span (/='@') addr
         let domain = T.drop 1 rest
         return (name', domain)
       _ -> Prelude.fail "not a mailto: URL"

-- | Obfuscate a "mailto:" link.
obfuscateLink :: PandocMonad m
              => WriterOptions -> Attr -> Html -> Text
              -> StateT WriterState m Html
obfuscateLink opts attr txt s | writerEmailObfuscation opts == NoObfuscation =
  addAttrs opts attr $ H.a ! A.href (toValue s) $ txt
obfuscateLink opts attr (TL.toStrict . renderHtml -> txt) s =
  let meth = writerEmailObfuscation opts
      s' = T.toLower (T.take 7 s) <> T.drop 7 s
  in  case parseMailto s' of
        (Just (name', domain)) ->
          let domain'  = T.replace "." " dot " domain
              at'      = obfuscateChar '@'
              (linkText, altText) =
                 if txt == T.drop 7 s' -- autolink
                    then ("e", name' <> " at " <> domain')
                    else ("'" <> obfuscateString txt <> "'",
                          txt <> " (" <> name' <> " at " <> domain' <> ")")
              (_, classNames, _) = attr
              classNamesStr = T.concat $ map (" "<>) classNames
          in  case meth of
                ReferenceObfuscation ->
                     -- need to use preEscapedString or &'s are escaped to &amp; in URL
                     return $
                     preEscapedText $ "<a href=\"" <> obfuscateString s'
                     <> "\" class=\"email\">" <> obfuscateString txt <> "</a>"
                JavascriptObfuscation ->
                     return $
                     (H.script ! A.type_ "text/javascript" $
                     preEscapedText ("\n<!--\nh='" <>
                     obfuscateString domain <> "';a='" <> at' <> "';n='" <>
                     obfuscateString name' <> "';e=n+a+h;\n" <>
                     "document.write('<a h'+'ref'+'=\"ma'+'ilto'+':'+e+'\" clas'+'s=\"em' + 'ail" <>
                     classNamesStr <> "\">'+" <>
                     linkText  <> "+'<\\/'+'a'+'>');\n// -->\n")) >>
                     H.noscript (preEscapedText $ obfuscateString altText)
                _ -> throwError $ PandocSomeError $ "Unknown obfuscation method: " <> tshow meth
        _ -> addAttrs opts attr $ H.a ! A.href (toValue s) $ toHtml txt  -- malformed email

-- | Obfuscate character as entity.
obfuscateChar :: Char -> Text
obfuscateChar char =
  let num    = ord char
      numstr = if even num then show num else "x" <> showHex num ""
  in  "&#" <> T.pack numstr <> ";"

-- | Obfuscate string using entities.
obfuscateString :: Text -> Text
obfuscateString = T.concatMap obfuscateChar . fromEntities

-- | Create HTML tag with attributes.
tagWithAttributes :: WriterOptions
                  -> Bool -- ^ True for HTML5
                  -> Bool -- ^ True if self-closing tag
                  -> Text -- ^ Tag text
                  -> Attr -- ^ Pandoc style tag attributes
                  -> Text
tagWithAttributes opts html5 selfClosing tagname attr =
  let mktag = (TL.toStrict . renderHtml <$> evalStateT
               (addAttrs opts attr (customLeaf (textTag tagname) selfClosing))
               defaultWriterState{ stHtml5 = html5 })
  in  case runPure mktag of
           Left _  -> mempty
           Right t -> t

addAttrs :: PandocMonad m
         => WriterOptions -> Attr -> Html -> StateT WriterState m Html
addAttrs opts attr h = foldl (!) h <$> attrsToHtml opts attr

toAttrs :: PandocMonad m
        => [(Text, Text)] -> StateT WriterState m [Attribute]
toAttrs kvs = do
  html5 <- gets stHtml5
  mbEpubVersion <- gets stEPUBVersion
  return $ mapMaybe (\(x,y) ->
            if html5
               then
                  if x `Set.member` (html5Attributes <> rdfaAttributes)
                     || T.any (== ':') x -- e.g. epub: namespace
                     || "data-" `T.isPrefixOf` x
                     || "aria-" `T.isPrefixOf` x
                     then Just $ customAttribute (textTag x) (toValue y)
                     else Just $ customAttribute (textTag ("data-" <> x))
                                  (toValue y)
               else
                 if mbEpubVersion == Just EPUB2 &&
                    not (x `Set.member` (html4Attributes <> rdfaAttributes) ||
                         "xml:" `T.isPrefixOf` x)
                    then Nothing
                    else Just $ customAttribute (textTag x) (toValue y))
            kvs

attrsToHtml :: PandocMonad m
            => WriterOptions -> Attr -> StateT WriterState m [Attribute]
attrsToHtml opts (id',classes',keyvals) = do
  attrs <- toAttrs keyvals
  return $
    [prefixedId opts id' | not (T.null id')] ++
    [A.class_ (toValue $ T.unwords classes') | not (null classes')] ++ attrs

imgAttrsToHtml :: PandocMonad m
               => WriterOptions -> Attr -> StateT WriterState m [Attribute]
imgAttrsToHtml opts attr = do
  attrs <- attrsToHtml opts (ident,cls,kvs')
  dimattrs <- toAttrs (dimensionsToAttrList attr)
  return $ attrs ++ dimattrs
  where
    (ident,cls,kvs) = attr
    kvs' = filter isNotDim kvs
    isNotDim ("width", _)  = False
    isNotDim ("height", _) = False
    isNotDim _             = True

dimensionsToAttrList :: Attr -> [(Text, Text)]
dimensionsToAttrList attr = consolidateStyles $ go Width ++ go Height
  where
    consolidateStyles :: [(Text, Text)] -> [(Text, Text)]
    consolidateStyles xs =
      case partition isStyle xs of
           ([], _)    -> xs
           (ss, rest) -> ("style", T.intercalate ";" $ map snd ss) : rest
    isStyle ("style", _) = True
    isStyle _            = False
    go dir = case dimension dir attr of
               (Just (Pixel a)) -> [(tshow dir, tshow a)]
               (Just x)         -> [("style", tshow dir <> ":" <> tshow x)]
               Nothing          -> []

figure :: PandocMonad m
       => WriterOptions -> Attr -> [Inline] -> (Text, Text)
       -> StateT WriterState m Html
figure opts attr txt (s,tit) = do
  img <- inlineToHtml opts (Image attr [Str ""] (s,tit))
  html5 <- gets stHtml5
  let tocapt = if html5
                  then H5.figcaption
                  else H.p ! A.class_ "caption"
  capt <- if null txt
             then return mempty
             else tocapt `fmap` inlineListToHtml opts txt
  return $ if html5
              then H5.figure $ mconcat
                    [nl opts, img, capt, nl opts]
              else H.div ! A.class_ "figure" $ mconcat
                    [nl opts, img, nl opts, capt, nl opts]

showSecNum :: [Int] -> Text
showSecNum = T.intercalate "." . map tshow

getNumber :: WriterOptions -> Attr -> Text
getNumber opts (_,_,kvs) =
  showSecNum $ zipWith (+) num (writerNumberOffset opts ++ repeat 0)
  where
   num = maybe [] (map (fromMaybe 0 . safeRead) . T.split (=='.')) $
          lookup "number" kvs

-- | Convert Pandoc block element to HTML.
blockToHtml :: PandocMonad m => WriterOptions -> Block -> StateT WriterState m Html
blockToHtml _ Null = return mempty
blockToHtml opts (Plain lst) = inlineListToHtml opts lst
blockToHtml opts (Para [Image attr@(_,classes,_) txt (src,tit)])
  | "stretch" `elem` classes = do
  slideVariant <- gets stSlideVariant
  case slideVariant of
       RevealJsSlides ->
         -- a "stretched" image in reveal.js must be a direct child
         -- of the slide container
         inlineToHtml opts (Image attr txt (src, tit))
       _ -> figure opts attr txt (src, tit)
-- title beginning with fig: indicates that the image is a figure
blockToHtml opts (Para [Image attr txt (s,T.stripPrefix "fig:" -> Just tit)]) =
  figure opts attr txt (s,tit)
blockToHtml opts (Para lst) = do
  contents <- inlineListToHtml opts lst
  case contents of
       Empty _ | not (isEnabled Ext_empty_paragraphs opts) -> return mempty
       _ -> return $ H.p contents
blockToHtml opts (LineBlock lns) =
  if writerWrapText opts == WrapNone
  then blockToHtml opts $ linesToPara lns
  else do
    htmlLines <- inlineListToHtml opts $ intercalate [LineBreak] lns
    return $ H.div ! A.class_ "line-block" $ htmlLines
blockToHtml opts (Div (ident, "section":dclasses, dkvs)
                   (Header level hattr ils : xs)) = do
  slideVariant <- gets stSlideVariant
  slideLevel <- gets stSlideLevel
  let slide = slideVariant /= NoSlides &&
               level <= slideLevel {- DROPPED old fix for #5168 here -}
  html5 <- gets stHtml5
  let titleSlide = slide && level < slideLevel
  let level' = if level <= slideLevel && slideVariant == SlidySlides
                  then 1 -- see #3566
                  else level
  header' <- if ils == [Str "\0"]  -- marker for hrule
                then return mempty
                else blockToHtml opts (Header level' hattr ils)
  let isSec (Div (_,"section":_,_) _) = True
      isSec (Div _ zs)                = any isSec zs
      isSec _                         = False
  let isPause (Para [Str ".",Space,Str ".",Space,Str "."]) = True
      isPause _                                            = False
  let fragmentClass = case slideVariant of
                           RevealJsSlides -> "fragment"
                           _              -> "incremental"
  let inDiv zs = (RawBlock (Format "html") ("<div class=\""
                       <> fragmentClass <> "\">")) :
                   (zs ++ [RawBlock (Format "html") "</div>"])
  let (titleBlocks, innerSecs) =
        if titleSlide
           -- title slides have no content of their own
           then break isSec xs
           else case splitBy isPause xs of
                     []     -> ([],[])
                     (z:zs) -> ([],z ++ concatMap inDiv zs)
  titleContents <- blockListToHtml opts titleBlocks
  innerContents <- blockListToHtml opts innerSecs
  let classes' = ["title-slide" | titleSlide] ++ ["slide" | slide] ++
                  ["section" | (slide || writerSectionDivs opts) &&
                               not html5 ] ++
                  ["level" <> tshow level | slide || writerSectionDivs opts ]
                  <> dclasses
  let secttag  = if html5
                    then H5.section
                    else H.div
  let attr = (ident, classes', dkvs)
  if titleSlide
     then do
       t <- addAttrs opts attr $ secttag $ header' <> titleContents
       return $
         (if slideVariant == RevealJsSlides && not (null innerSecs)
             -- revealjs doesn't like more than one level of section nesting:
               {- REMOVED && isNothing mbparentlevel -}
                then H5.section
                else id) $ t <> if null innerSecs
                                   then mempty
                                   else nl opts <> innerContents
     else if writerSectionDivs opts || slide || not (null dclasses) ||
              not (null dkvs)
          then addAttrs opts attr
               $ secttag
               $ nl opts <> header' <> nl opts <>
                 if null innerSecs
                    then mempty
                    else innerContents <> nl opts
          else do
            t <- addAttrs opts attr header'
            return $ t <> if null innerSecs
                             then mempty
                             else nl opts <> innerContents
blockToHtml opts (Div attr@(ident, classes, kvs') bs) = do
  html5 <- gets stHtml5
  slideVariant <- gets stSlideVariant
  let kvs = [(k,v) | (k,v) <- kvs', k /= "width"] ++
            [("style", "width:" <> w <> ";")
             | ("width",w) <- kvs', "column" `elem` classes] ++
            [("role", "doc-bibliography") | ident == "refs" && html5] ++
            [("role", "doc-biblioentry")
              | "ref-item" `T.isPrefixOf` ident && html5]
  let speakerNotes = "notes" `elem` classes
  -- we don't want incremental output inside speaker notes, see #1394
  let opts' = if | speakerNotes -> opts{ writerIncremental = False }
                 | "incremental" `elem` classes -> opts{ writerIncremental = True }
                 | "nonincremental" `elem` classes -> opts{ writerIncremental = False }
                 | otherwise -> opts
      -- we remove "incremental" and "nonincremental" if we're in a
      -- slide presentaiton format.
      classes' = case slideVariant of
        NoSlides -> classes
        _ -> filter (\k -> k /= "incremental" && k /= "nonincremental") classes
  contents <- if "columns" `elem` classes'
                 then -- we don't use blockListToHtml because it inserts
                      -- a newline between the column divs, which throws
                      -- off widths! see #4028
                      mconcat <$> mapM (blockToHtml opts) bs
                 else blockListToHtml opts' bs
  let contents' = nl opts >> contents >> nl opts
  let (divtag, classes'') = if html5 && "section" `elem` classes'
                            then (H5.section, filter (/= "section") classes')
                            else (H.div, classes')
  if speakerNotes
     then case slideVariant of
               RevealJsSlides -> addAttrs opts' attr $
                           H5.aside contents'
               DZSlides       -> do
                 t <- addAttrs opts' attr $
                             H5.div contents'
                 return $ t ! H5.customAttribute "role" "note"
               NoSlides       -> addAttrs opts' attr $
                           H.div contents'
               _              -> return mempty
     else addAttrs opts (ident, classes'', kvs) $
              divtag contents'
blockToHtml opts (RawBlock f str) = do
  ishtml <- isRawHtml f
  if ishtml
     then return $ preEscapedText str
     else if (f == Format "latex" || f == Format "tex") &&
             allowsMathEnvironments (writerHTMLMathMethod opts) &&
             isMathEnvironment str
             then blockToHtml opts $ Plain [Math DisplayMath str]
             else do
               report $ BlockNotRendered (RawBlock f str)
               return mempty
blockToHtml _ HorizontalRule = do
  html5 <- gets stHtml5
  return $ if html5 then H5.hr else H.hr
blockToHtml opts (CodeBlock (id',classes,keyvals) rawCode) = do
  id'' <- if T.null id'
             then do
               modify $ \st -> st{ stCodeBlockNum = stCodeBlockNum st + 1 }
               codeblocknum <- gets stCodeBlockNum
               return (writerIdentifierPrefix opts <> "cb" <> tshow codeblocknum)
             else return (writerIdentifierPrefix opts <> id')
  let tolhs = isEnabled Ext_literate_haskell opts &&
                any (\c -> T.toLower c == "haskell") classes &&
                any (\c -> T.toLower c == "literate") classes
      classes' = if tolhs
                    then map (\c -> if T.toLower c == "haskell"
                                       then "literatehaskell"
                                       else c) classes
                    else classes
      adjCode  = if tolhs
                    then T.unlines . map ("> " <>) . T.lines $ rawCode
                    else rawCode
      hlCode   = if isJust (writerHighlightStyle opts)
                    then highlight (writerSyntaxMap opts) formatHtmlBlock
                            (id'',classes',keyvals) adjCode
                    else Left ""
  case hlCode of
         Left msg -> do
           unless (T.null msg) $
             report $ CouldNotHighlight msg
           addAttrs opts (id',classes,keyvals)
             $ H.pre $ H.code $ toHtml adjCode
         Right h -> modify (\st -> st{ stHighlighting = True }) >>
                    -- we set writerIdentifierPrefix to "" since id'' already
                    -- includes it:
                    addAttrs opts{writerIdentifierPrefix = ""} (id'',[],keyvals) h
blockToHtml opts (BlockQuote blocks) = do
  -- in S5, treat list in blockquote specially
  -- if default is incremental, make it nonincremental;
  -- otherwise incremental
  slideVariant <- gets stSlideVariant
  if slideVariant /= NoSlides
     then let inc = not (writerIncremental opts) in
          case blocks of
             [BulletList lst]  -> blockToHtml (opts {writerIncremental = inc})
                                  (BulletList lst)
             [OrderedList attribs lst] ->
                                  blockToHtml (opts {writerIncremental = inc})
                                  (OrderedList attribs lst)
             [DefinitionList lst] ->
                                  blockToHtml (opts {writerIncremental = inc})
                                  (DefinitionList lst)
             _                 -> do contents <- blockListToHtml opts blocks
                                     return $ H.blockquote
                                            $ nl opts >> contents >> nl opts
     else do
       contents <- blockListToHtml opts blocks
       return $ H.blockquote $ nl opts >> contents >> nl opts
blockToHtml opts (Header level attr@(_,classes,_) lst) = do
  contents <- inlineListToHtml opts lst
  let secnum = getNumber opts attr
  let contents' = if writerNumberSections opts && not (T.null secnum)
                     && "unnumbered" `notElem` classes
                     then (H.span ! A.class_ "header-section-number"
                             $ toHtml secnum) >> strToHtml " " >> contents
                     else contents
  addAttrs opts attr
         $ case level of
              1 -> H.h1 contents'
              2 -> H.h2 contents'
              3 -> H.h3 contents'
              4 -> H.h4 contents'
              5 -> H.h5 contents'
              6 -> H.h6 contents'
              _ -> H.p ! A.class_ "heading" $ contents'
blockToHtml opts (BulletList lst) = do
  contents <- mapM (listItemToHtml opts) lst
  unordList opts contents
blockToHtml opts (OrderedList (startnum, numstyle, _) lst) = do
  contents <- mapM (listItemToHtml opts) lst
  html5 <- gets stHtml5
  let numstyle' = case numstyle of
                       Example -> "decimal"
                       _       -> camelCaseToHyphenated $ tshow numstyle
  let attribs = [A.start $ toValue startnum | startnum /= 1] ++
                [A.class_ "example" | numstyle == Example] ++
                (if numstyle /= DefaultStyle
                   then if html5
                           then [A.type_ $
                                 case numstyle of
                                      Decimal    -> "1"
                                      LowerAlpha -> "a"
                                      UpperAlpha -> "A"
                                      LowerRoman -> "i"
                                      UpperRoman -> "I"
                                      _          -> "1"]
                           else [A.style $ toValue $ "list-style-type: " <>
                                   numstyle']
                   else [])
  l <- ordList opts contents
  return $ foldl (!) l attribs
blockToHtml opts (DefinitionList lst) = do
  contents <- mapM (\(term, defs) ->
                  do term' <- liftM H.dt $ inlineListToHtml opts term
                     defs' <- mapM (liftM (\x -> H.dd (x >> nl opts)) .
                                    blockListToHtml opts) defs
                     return $ mconcat $ nl opts : term' : nl opts :
                                        intersperse (nl opts) defs') lst
  defList opts contents
blockToHtml opts (Table capt aligns widths headers rows') = do
  captionDoc <- if null capt
                   then return mempty
                   else do
                     cs <- inlineListToHtml opts capt
                     return $ H.caption cs >> nl opts
  html5 <- gets stHtml5
  let percent w = show (truncate (100*w) :: Integer) <> "%"
  let coltags = if all (== 0.0) widths
                   then mempty
                   else do
                     H.colgroup $ do
                       nl opts
                       mapM_ (\w -> do
                            if html5
                               then H.col ! A.style (toValue $ "width: " <>
                                                      percent w)
                               else H.col ! A.width (toValue $ percent w)
                            nl opts) widths
                     nl opts
  head' <- if all null headers
              then return mempty
              else do
                contents <- tableRowToHtml opts aligns 0 headers
                return $ H.thead (nl opts >> contents) >> nl opts
  body' <- liftM (\x -> H.tbody (nl opts >> mconcat x)) $
               zipWithM (tableRowToHtml opts aligns) [1..] rows'
  let tbl = H.table $
              nl opts >> captionDoc >> coltags >> head' >> body' >> nl opts
  let totalWidth = sum widths
  -- When widths of columns are < 100%, we need to set width for the whole
  -- table, or some browsers give us skinny columns with lots of space between:
  return $ if totalWidth == 0 || totalWidth == 1
              then tbl
              else tbl ! A.style (toValue $ "width:" <>
                              show (round (totalWidth * 100) :: Int) <> "%;")

tableRowToHtml :: PandocMonad m
               => WriterOptions
               -> [Alignment]
               -> Int
               -> [[Block]]
               -> StateT WriterState m Html
tableRowToHtml opts aligns rownum cols' = do
  let mkcell = if rownum == 0 then H.th else H.td
  let rowclass = case rownum of
                      0                  -> "header"
                      x | x `rem` 2 == 1 -> "odd"
                      _                  -> "even"
  cols'' <- zipWithM
            (\alignment item -> tableItemToHtml opts mkcell alignment item)
            aligns cols'
  return $ (H.tr ! A.class_ rowclass $ nl opts >> mconcat cols'')
          >> nl opts

alignmentToString :: Alignment -> [Char]
alignmentToString alignment = case alignment of
                                 AlignLeft    -> "left"
                                 AlignRight   -> "right"
                                 AlignCenter  -> "center"
                                 AlignDefault -> ""

tableItemToHtml :: PandocMonad m
                => WriterOptions
                -> (Html -> Html)
                -> Alignment
                -> [Block]
                -> StateT WriterState m Html
tableItemToHtml opts tag' align' item = do
  contents <- blockListToHtml opts item
  html5 <- gets stHtml5
  let alignStr = alignmentToString align'
  let attribs = if html5
                   then A.style (toValue $ "text-align: " <> alignStr <> ";")
                   else A.align (toValue alignStr)
  let tag'' = if null alignStr
                 then tag'
                 else tag' ! attribs
  return $ tag'' contents >> nl opts

toListItems :: WriterOptions -> [Html] -> [Html]
toListItems opts items = map (toListItem opts) items ++ [nl opts]

toListItem :: WriterOptions -> Html -> Html
toListItem opts item = nl opts >> H.li item

blockListToHtml :: PandocMonad m
                => WriterOptions -> [Block] -> StateT WriterState m Html
blockListToHtml opts lst =
  (mconcat . intersperse (nl opts) . filter nonempty)
    <$> mapM (blockToHtml opts) lst
  where nonempty (Empty _) = False
        nonempty _         = True

-- | Convert list of Pandoc inline elements to HTML.
inlineListToHtml :: PandocMonad m => WriterOptions -> [Inline] -> StateT WriterState m Html
inlineListToHtml opts lst =
  mapM (inlineToHtml opts) lst >>= return . mconcat

-- | Annotates a MathML expression with the tex source
annotateMML :: XML.Element -> Text -> XML.Element
annotateMML e tex = math (unode "semantics" [cs, unode "annotation" (annotAttrs, T.unpack tex)])
  where
    cs = case elChildren e of
          []  -> unode "mrow" ()
          [x] -> x
          xs  -> unode "mrow" xs
    math childs = XML.Element q as [XML.Elem childs] l
      where
        (XML.Element q as _ l) = e
    annotAttrs = [XML.Attr (unqual "encoding") "application/x-tex"]


-- | Convert Pandoc inline element to HTML.
inlineToHtml :: PandocMonad m
             => WriterOptions -> Inline -> StateT WriterState m Html
inlineToHtml opts inline = do
  html5 <- gets stHtml5
  case inline of
    (Str str)      -> return $ strToHtml str
    Space          -> return $ strToHtml " "
    SoftBreak      -> return $ case writerWrapText opts of
                                     WrapNone     -> preEscapedText " "
                                     WrapAuto     -> preEscapedText " "
                                     WrapPreserve -> preEscapedText "\n"
    LineBreak      -> return $ do
                        if html5 then H5.br else H.br
                        strToHtml "\n"

    (Span (id',classes,kvs) ils) ->
                        let spanLikeTag = case classes of
<<<<<<< HEAD
                                (c:_) -> do
                                  let c' = T.pack c
                                  guard (c' `Set.member` htmlSpanLikeElements)
                                  pure $ customParent (textTag c')
=======
                                [c] -> do
                                  guard (c `Set.member` htmlSpanLikeElements)
                                  pure $ customParent (textTag c)
>>>>>>> 9d3a575d
                                _   -> Nothing
                        in case spanLikeTag of
                            Just tag -> do
                              h <- inlineListToHtml opts ils
                              addAttrs opts (id',tail classes',kvs') $ tag h
                            Nothing -> do
                              h <- inlineListToHtml opts ils
                              addAttrs opts (id',classes',kvs') (H.span h)
                            where
                              styles = ["font-style:normal;"
                                       | "csl-no-emph" `elem` classes]
                                    ++ ["font-weight:normal;"
                                       | "csl-no-strong" `elem` classes]
                                    ++ ["font-variant:normal;"
                                       | "csl-no-smallcaps" `elem` classes]
                              kvs' = if null styles
                                        then kvs
                                        else ("style", T.concat styles) : kvs
                              classes' = [ c | c <- classes
                                         , c `notElem` [ "csl-no-emph"
                                                       , "csl-no-strong"
                                                       , "csl-no-smallcaps"
                                                       ]
                                         ]

    (Emph lst)       -> inlineListToHtml opts lst >>= return . H.em
    (Strong lst)     -> inlineListToHtml opts lst >>= return . H.strong
    (Code attr@(ids,cs,kvs) str)  
                     -> case hlCode of
                             Left msg -> do
                               unless (T.null msg) $
                                 report $ CouldNotHighlight msg
                               addAttrs opts (ids,cs',kvs) $ 
                                 maybe H.code id sampOrVar $ 
                                 strToHtml str
                             Right h -> do
                               modify $ \st -> st{ stHighlighting = True }
                               addAttrs opts (ids,[],kvs) $ 
                                 maybe id id sampOrVar $ h
                        where hlCode = if isJust (writerHighlightStyle opts)
                                          then highlight
                                                 (writerSyntaxMap opts)
                                                 formatHtmlInline attr str
                                          else Left ""
                              (sampOrVar,cs') = 
                                  if "sample" `elem` cs
                                      then (Just H.samp,"sample" `delete` cs)
                                  else if "variable" `elem` cs
                                      then (Just H.var,"variable" `delete` cs)
                                      else (Nothing,cs)
    (Strikeout lst)  -> inlineListToHtml opts lst >>=
                        return . H.del
    (SmallCaps lst)   -> inlineListToHtml opts lst >>=
                         return . (H.span ! A.class_ "smallcaps")
    (Superscript lst) -> inlineListToHtml opts lst >>= return . H.sup
    (Subscript lst)   -> inlineListToHtml opts lst >>= return . H.sub
    (Quoted quoteType lst) ->
                        let (leftQuote, rightQuote) = case quoteType of
                              SingleQuote -> (strToHtml "‘",
                                              strToHtml "’")
                              DoubleQuote -> (strToHtml "“",
                                              strToHtml "”")

                        in if writerHtmlQTags opts
                               then do
                                 modify $ \st -> st{ stQuotes = True }
                                 let (maybeAttr, lst') = case lst of
                                      [Span attr@(_, _, kvs) cs]
                                        | any ((=="cite") . fst) kvs
                                          -> (Just attr, cs)
                                      cs -> (Nothing, cs)
                                 H.q `fmap` inlineListToHtml opts lst'
                                   >>= maybe return (addAttrs opts) maybeAttr
                               else (\x -> leftQuote >> x >> rightQuote)
                                    `fmap` inlineListToHtml opts lst
    (Math t str) -> do
      modify (\st -> st {stMath = True})
      let mathClass = toValue $ ("math " :: Text) <>
                      if t == InlineMath then "inline" else "display"
      case writerHTMLMathMethod opts of
           WebTeX url -> do
              let imtag = if html5 then H5.img else H.img
              let s = case t of
                           InlineMath  -> "\\textstyle "
                           DisplayMath -> "\\displaystyle "
              let m = imtag ! A.style "vertical-align:middle"
                            ! A.src (toValue $ url <> T.pack (urlEncode (T.unpack $ s <> str)))
                            ! A.alt (toValue str)
                            ! A.title (toValue str)
              let brtag = if html5 then H5.br else H.br
              return $ case t of
                        InlineMath  -> m
                        DisplayMath -> brtag >> m >> brtag
           GladTeX ->
              return $
                customParent (textTag "eq") !
                  customAttribute "env"
                    (toValue $ if t == InlineMath
                                  then ("math" :: Text)
                                  else "displaymath") $ strToHtml str
           MathML -> do
              let conf = useShortEmptyTags (const False)
                           defaultConfigPP
              res <- lift $ convertMath writeMathML t str
              case res of
                    Right r  -> return $ preEscapedString $
                        ppcElement conf (annotateMML r str)
                    Left il  -> (H.span ! A.class_ mathClass) <$>
                                   inlineToHtml opts il
           MathJax _ -> return $ H.span ! A.class_ mathClass $ toHtml $
              case t of
                InlineMath  -> "\\(" <> str <> "\\)"
                DisplayMath -> "\\[" <> str <> "\\]"
           KaTeX _ -> return $ H.span ! A.class_ mathClass $ toHtml $
              case t of
                InlineMath  -> str
                DisplayMath -> str
           PlainMath -> do
              x <- lift (texMathToInlines t str) >>= inlineListToHtml opts
              let m = H.span ! A.class_ mathClass $ x
              let brtag = if html5 then H5.br else H.br
              return  $ case t of
                         InlineMath  -> m
                         DisplayMath -> brtag >> m >> brtag
    (RawInline f str) -> do
      ishtml <- isRawHtml f
      if ishtml
         then return $ preEscapedText str
         else if (f == Format "latex" || f == Format "tex") &&
                allowsMathEnvironments (writerHTMLMathMethod opts) &&
                isMathEnvironment str
                then inlineToHtml opts $ Math DisplayMath str
                else do
                  report $ InlineNotRendered inline
                  return mempty
    (Link attr txt (s,_)) | "mailto:" `T.isPrefixOf` s -> do
                        linkText <- inlineListToHtml opts txt
                        obfuscateLink opts attr linkText s
    (Link (ident,classes,kvs) txt (s,tit)) -> do
                        linkText <- inlineListToHtml opts txt
                        slideVariant <- gets stSlideVariant
                        let s' = case T.uncons s of
                                   Just ('#',xs) -> let prefix = if slideVariant == RevealJsSlides
                                                             then "/"
                                                             else writerIdentifierPrefix opts
                                             in  "#" <> prefix <> xs
                                   _ -> s
                        let link = H.a ! A.href (toValue s') $ linkText
                        link' <- addAttrs opts (ident, classes, kvs) link
                        return $ if T.null tit
                                    then link'
                                    else link' ! A.title (toValue tit)
    (Image attr txt (s,tit)) -> do
                        let alternate = stringify txt
                        slideVariant <- gets stSlideVariant
                        let isReveal = slideVariant == RevealJsSlides
                        attrs <- imgAttrsToHtml opts attr
                        let attributes =
                              -- reveal.js uses data-src for lazy loading
                              (if isReveal
                                  then customAttribute "data-src" $ toValue s
                                  else A.src $ toValue s) :
                              [A.title $ toValue tit | not (T.null tit)] ++
                              attrs
                            imageTag = (if html5 then H5.img else H.img
                              , [A.alt $ toValue alternate | not (null txt)] )
                            mediaTag tg fallbackTxt =
                              let linkTxt = if null txt
                                            then fallbackTxt
                                            else alternate
                              in (tg $ H.a ! A.href (toValue s) $ toHtml linkTxt
                                 , [A5.controls ""] )
                            normSrc = maybe (T.unpack s) uriPath (parseURIReference $ T.unpack s)
                            (tag, specAttrs) = case mediaCategory normSrc of
                              Just "image" -> imageTag
                              Just "video" -> mediaTag H5.video "Video"
                              Just "audio" -> mediaTag H5.audio "Audio"
                              Just _       -> (H5.embed, [])
                              _            -> imageTag
                        return $ foldl (!) tag $ attributes ++ specAttrs
                        -- note:  null title included, as in Markdown.pl
    (Note contents) -> do
                        notes <- gets stNotes
                        let number = length notes + 1
                        let ref = tshow number
                        htmlContents <- blockListToNote opts ref contents
                        epubVersion <- gets stEPUBVersion
                        -- push contents onto front of notes
                        modify $ \st -> st {stNotes = htmlContents:notes}
                        slideVariant <- gets stSlideVariant
                        let revealSlash = T.pack ['/' | slideVariant == RevealJsSlides]
                        let link = H.a ! A.href (toValue $ "#" <>
                                         revealSlash <>
                                         writerIdentifierPrefix opts <> "fn" <> ref)
                                       ! A.class_ "footnote-ref"
                                       ! prefixedId opts ("fnref" <> ref)
                                       $ (if isJust epubVersion
                                             then id
                                             else H.sup)
                                       $ toHtml ref
                        return $ case epubVersion of
                                      Just EPUB3 -> link ! customAttribute "epub:type" "noteref"
                                      _ | html5  -> link ! H5.customAttribute
                                                      "role" "doc-noteref"
                                      _          -> link
    (Cite cits il)-> do contents <- inlineListToHtml opts (walk addRoleToLink il)
                        let citationIds = T.unwords $ map citationId cits
                        let result = H.span ! A.class_ "citation" $ contents
                        return $ if html5
                                    then result ! customAttribute "data-cites" (toValue citationIds)
                                    else result

addRoleToLink :: Inline -> Inline
addRoleToLink (Link (id',classes,kvs) ils (src,tit)) =
  Link (id',classes,("role","doc-biblioref"):kvs) ils (src,tit)
addRoleToLink x = x

blockListToNote :: PandocMonad m
                => WriterOptions -> Text -> [Block]
                -> StateT WriterState m Html
blockListToNote opts ref blocks = do
  html5 <- gets stHtml5
  -- If last block is Para or Plain, include the backlink at the end of
  -- that block. Otherwise, insert a new Plain block with the backlink.
  let kvs = if html5 then [("role","doc-backlink")] else []
  let backlink = [Link ("",["footnote-back"],kvs)
                    [Str "↩"] ("#" <> "fnref" <> ref,"")]
  let blocks'  = if null blocks
                    then []
                    else let lastBlock   = last blocks
                             otherBlocks = init blocks
                         in  case lastBlock of
                                  (Para lst)  -> otherBlocks ++
                                                 [Para (lst ++ backlink)]
                                  (Plain lst) -> otherBlocks ++
                                                 [Plain (lst ++ backlink)]
                                  _           -> otherBlocks ++ [lastBlock,
                                                 Plain backlink]
  contents <- blockListToHtml opts blocks'
  let noteItem = H.li ! prefixedId opts ("fn" <> ref) $ contents
  epubVersion <- gets stEPUBVersion
  let noteItem' = case epubVersion of
                       Just EPUB3 -> noteItem !
                                       customAttribute "epub:type" "footnote"
                       _ | html5  -> noteItem !
                                       customAttribute "role" "doc-endnote"
                       _          -> noteItem
  return $ nl opts >> noteItem'

isMathEnvironment :: Text -> Bool
isMathEnvironment s = "\\begin{" `T.isPrefixOf` s &&
                         envName `elem` mathmlenvs
  where envName = T.takeWhile (/= '}') (T.drop 7 s)
        mathmlenvs = [ "align"
                     , "align*"
                     , "alignat"
                     , "alignat*"
                     , "aligned"
                     , "alignedat"
                     , "array"
                     , "Bmatrix"
                     , "bmatrix"
                     , "cases"
                     , "CD"
                     , "eqnarray"
                     , "eqnarray*"
                     , "equation"
                     , "equation*"
                     , "gather"
                     , "gather*"
                     , "gathered"
                     , "matrix"
                     , "multline"
                     , "multline*"
                     , "pmatrix"
                     , "smallmatrix"
                     , "split"
                     , "subarray"
                     , "Vmatrix"
                     , "vmatrix" ]

allowsMathEnvironments :: HTMLMathMethod -> Bool
allowsMathEnvironments (MathJax _) = True
allowsMathEnvironments MathML      = True
allowsMathEnvironments (WebTeX _)  = True
allowsMathEnvironments _           = False

isRawHtml :: PandocMonad m => Format -> StateT WriterState m Bool
isRawHtml f = do
  html5 <- gets stHtml5
  return $ f == Format "html" ||
           ((html5 && f == Format "html5") || f == Format "html4")

html5Attributes :: Set.Set Text
html5Attributes = Set.fromList
  [ "abbr"
  , "accept"
  , "accept-charset"
  , "accesskey"
  , "action"
  , "allowfullscreen"
  , "allowpaymentrequest"
  , "allowusermedia"
  , "alt"
  , "as"
  , "async"
  , "autocomplete"
  , "autofocus"
  , "autoplay"
  , "charset"
  , "checked"
  , "cite"
  , "class"
  , "color"
  , "cols"
  , "colspan"
  , "content"
  , "contenteditable"
  , "controls"
  , "coords"
  , "crossorigin"
  , "data"
  , "datetime"
  , "default"
  , "defer"
  , "dir"
  , "dirname"
  , "disabled"
  , "download"
  , "draggable"
  , "enctype"
  , "for"
  , "form"
  , "formaction"
  , "formenctype"
  , "formmethod"
  , "formnovalidate"
  , "formtarget"
  , "headers"
  , "height"
  , "hidden"
  , "high"
  , "href"
  , "hreflang"
  , "http-equiv"
  , "id"
  , "inputmode"
  , "integrity"
  , "is"
  , "ismap"
  , "itemid"
  , "itemprop"
  , "itemref"
  , "itemscope"
  , "itemtype"
  , "kind"
  , "label"
  , "lang"
  , "list"
  , "loop"
  , "low"
  , "manifest"
  , "max"
  , "maxlength"
  , "media"
  , "method"
  , "min"
  , "minlength"
  , "multiple"
  , "muted"
  , "name"
  , "nomodule"
  , "nonce"
  , "novalidate"
  , "onabort"
  , "onafterprint"
  , "onauxclick"
  , "onbeforeprint"
  , "onbeforeunload"
  , "onblur"
  , "oncancel"
  , "oncanplay"
  , "oncanplaythrough"
  , "onchange"
  , "onclick"
  , "onclose"
  , "oncontextmenu"
  , "oncopy"
  , "oncuechange"
  , "oncut"
  , "ondblclick"
  , "ondrag"
  , "ondragend"
  , "ondragenter"
  , "ondragexit"
  , "ondragleave"
  , "ondragover"
  , "ondragstart"
  , "ondrop"
  , "ondurationchange"
  , "onemptied"
  , "onended"
  , "onerror"
  , "onfocus"
  , "onhashchange"
  , "oninput"
  , "oninvalid"
  , "onkeydown"
  , "onkeypress"
  , "onkeyup"
  , "onlanguagechange"
  , "onload"
  , "onloadeddata"
  , "onloadedmetadata"
  , "onloadend"
  , "onloadstart"
  , "onmessage"
  , "onmessageerror"
  , "onmousedown"
  , "onmouseenter"
  , "onmouseleave"
  , "onmousemove"
  , "onmouseout"
  , "onmouseover"
  , "onmouseup"
  , "onoffline"
  , "ononline"
  , "onpagehide"
  , "onpageshow"
  , "onpaste"
  , "onpause"
  , "onplay"
  , "onplaying"
  , "onpopstate"
  , "onprogress"
  , "onratechange"
  , "onrejectionhandled"
  , "onreset"
  , "onresize"
  , "onscroll"
  , "onsecuritypolicyviolation"
  , "onseeked"
  , "onseeking"
  , "onselect"
  , "onstalled"
  , "onstorage"
  , "onsubmit"
  , "onsuspend"
  , "ontimeupdate"
  , "ontoggle"
  , "onunhandledrejection"
  , "onunload"
  , "onvolumechange"
  , "onwaiting"
  , "onwheel"
  , "open"
  , "optimum"
  , "pattern"
  , "ping"
  , "placeholder"
  , "playsinline"
  , "poster"
  , "preload"
  , "readonly"
  , "referrerpolicy"
  , "rel"
  , "required"
  , "reversed"
  , "role"
  , "rows"
  , "rowspan"
  , "sandbox"
  , "scope"
  , "selected"
  , "shape"
  , "size"
  , "sizes"
  , "slot"
  , "span"
  , "spellcheck"
  , "src"
  , "srcdoc"
  , "srclang"
  , "srcset"
  , "start"
  , "step"
  , "style"
  , "tabindex"
  , "target"
  , "title"
  , "translate"
  , "type"
  , "typemustmatch"
  , "updateviacache"
  , "usemap"
  , "value"
  , "width"
  , "workertype"
  , "wrap"
  ]

-- See https://en.wikipedia.org/wiki/RDFa, https://www.w3.org/TR/rdfa-primer/
rdfaAttributes :: Set.Set Text
rdfaAttributes = Set.fromList
  [ "about"
  , "rel"
  , "rev"
  , "src"
  , "href"
  , "resource"
  , "property"
  , "content"
  , "datatype"
  , "typeof"
  , "vocab"
  , "prefix"
  ]

html4Attributes :: Set.Set Text
html4Attributes = Set.fromList
  [ "abbr"
  , "accept"
  , "accept-charset"
  , "accesskey"
  , "action"
  , "align"
  , "alink"
  , "alt"
  , "archive"
  , "axis"
  , "background"
  , "bgcolor"
  , "border"
  , "cellpadding"
  , "cellspacing"
  , "char"
  , "charoff"
  , "charset"
  , "checked"
  , "cite"
  , "class"
  , "classid"
  , "clear"
  , "code"
  , "codebase"
  , "codetype"
  , "color"
  , "cols"
  , "colspan"
  , "compact"
  , "content"
  , "coords"
  , "data"
  , "datetime"
  , "declare"
  , "defer"
  , "dir"
  , "disabled"
  , "enctype"
  , "face"
  , "for"
  , "frame"
  , "frameborder"
  , "headers"
  , "height"
  , "href"
  , "hreflang"
  , "hspace"
  , "http-equiv"
  , "id"
  , "ismap"
  , "label"
  , "lang"
  , "language"
  , "link"
  , "longdesc"
  , "marginheight"
  , "marginwidth"
  , "maxlength"
  , "media"
  , "method"
  , "multiple"
  , "name"
  , "nohref"
  , "noresize"
  , "noshade"
  , "nowrap"
  , "object"
  , "onblur"
  , "onchange"
  , "onclick"
  , "ondblclick"
  , "onfocus"
  , "onkeydown"
  , "onkeypress"
  , "onkeyup"
  , "onload"
  , "onmousedown"
  , "onmousemove"
  , "onmouseout"
  , "onmouseover"
  , "onmouseup"
  , "onreset"
  , "onselect"
  , "onsubmit"
  , "onunload"
  , "profile"
  , "prompt"
  , "readonly"
  , "rel"
  , "rev"
  , "rows"
  , "rowspan"
  , "rules"
  , "scheme"
  , "scope"
  , "scrolling"
  , "selected"
  , "shape"
  , "size"
  , "span"
  , "src"
  , "standby"
  , "start"
  , "style"
  , "summary"
  , "tabindex"
  , "target"
  , "text"
  , "title"
  , "usemap"
  , "valign"
  , "value"
  , "valuetype"
  , "version"
  , "vlink"
  , "vspace"
  , "width"
  ]<|MERGE_RESOLUTION|>--- conflicted
+++ resolved
@@ -998,16 +998,9 @@
 
     (Span (id',classes,kvs) ils) ->
                         let spanLikeTag = case classes of
-<<<<<<< HEAD
                                 (c:_) -> do
-                                  let c' = T.pack c
-                                  guard (c' `Set.member` htmlSpanLikeElements)
-                                  pure $ customParent (textTag c')
-=======
-                                [c] -> do
                                   guard (c `Set.member` htmlSpanLikeElements)
                                   pure $ customParent (textTag c)
->>>>>>> 9d3a575d
                                 _   -> Nothing
                         in case spanLikeTag of
                             Just tag -> do
